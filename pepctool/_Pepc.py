#!/usr/bin/python3
#
# -*- coding: utf-8 -*-
# vim: ts=4 sw=4 tw=100 et ai si
#
# Copyright (C) 2020-2021 Intel Corporation
# SPDX-License-Identifier: BSD-3-Clause
#
# Author: Artem Bityutskiy <artem.bityutskiy@linux.intel.com>

"""
pepc - Power, Energy, and Performance Configuration tool for Linux.
"""

import sys
import logging
import argparse
try:
    import argcomplete
except ImportError:
    # We can live without argcomplete, we only lose tab completions.
    argcomplete = None

from pepclibs.helperlibs import ArgParse, Human, Logging, ProcessManager
from pepclibs.helperlibs.Exceptions import Error
from pepclibs import CStates, PStates

if sys.version_info < (3,7):
    raise SystemExit("Error: this tool requires python version 3.7 or higher")

<<<<<<< HEAD
VERSION = "1.3.4"
=======
VERSION = "1.3.5"
>>>>>>> 785e286a
OWN_NAME = "pepc"

LOG = logging.getLogger()
Logging.setup_logger(prefix=OWN_NAME)

class PepcArgsParser(ArgParse.ArgsParser):
    """
    The default argument parser does not allow defining "global" options, so that they are present
    in every subcommand. In our case we want the SSH options to be available everywhere. This class
    add the capability.
    """

    def parse_args(self, *args, **kwargs): # pylint: disable=no-member
        """Parse unknown arguments from ArgParse class."""

        args, uargs = super().parse_known_args(*args, **kwargs)
        if not uargs:
            return args

        for opt in ArgParse.SSH_OPTIONS:
            if opt.short in uargs:
                optname = opt.short
            elif opt.long in uargs:
                optname = opt.long
            else:
                continue

            val_idx = uargs.index(optname) + 1
            if len(uargs) <= val_idx or uargs[val_idx].startswith("-"):
                raise Error(f"value required for argument '{optname}'")

            setattr(args, opt.kwargs["dest"], uargs[val_idx])
            uargs.remove(uargs[val_idx])
            uargs.remove(optname)

        if uargs:
            raise Error(f"unrecognized option(s): {' '.join(uargs)}")
        return args

def build_arguments_parser():
    """A helper function which parses the input arguments."""

    cpu_list_txt = """The list can include individual CPU numbers and CPU number ranges. For
                      example, '1-4,7,8,10-12' would mean CPUs 1 to 4, CPUs 7, 8, and 10 to 12.
                      Use the special keyword 'all' to specify all CPUs"""
    cpu_list_dflt_txt = f"""{cpu_list_txt}. If the CPUs/cores/packages were not specified, all CPUs
                           will be used as the default value"""
    core_list_txt = """The list can include individual core numbers and core number ranges. For
                       example, '1-4,7,8,10-12' would mean cores 1 to 4, cores 7, 8, and 10 to 12.
                       Use the special keyword 'all' to specify all cores"""
    pkg_list_txt = """The list can include individual package numbers and package number ranges. For
                      example, '1-3' would mean packages 1 to 3, and '1,3' would mean packages 1 and
                      3. Use the special keyword 'all' to specify all packages"""

    text = "pepc - Power, Energy, and Performance Configuration tool for Linux."
    parser = PepcArgsParser(description=text, prog=OWN_NAME, ver=VERSION)

    ArgParse.add_ssh_options(parser)

    text = "Force coloring of the text output."
    parser.add_argument("--force-color", action="store_true", help=text)
    subparsers = parser.add_subparsers(title="commands")
    subparsers.required = True

    #
    # Create parser for the 'cpu-hotplug' command.
    #
    text = "CPU online/offline commands."
    descr = """CPU online/offline commands."""
    subpars = subparsers.add_parser("cpu-hotplug", help=text, description=descr)
    subparsers2 = subpars.add_subparsers(title="further sub-commands")
    subparsers2.required = True

    #
    # Create parser for the 'cpu-hotplug info' command.
    #
    text = """List online and offline CPUs."""
    subpars2 = subparsers2.add_parser("info", help=text, description=text)
    subpars2.set_defaults(func=cpu_hotplug_info_command)

    #
    # Create parser for the 'cpu-hotplug online' command.
    #
    text = """Bring CPUs online."""
    subpars2 = subparsers2.add_parser("online", help=text, description=text)
    subpars2.set_defaults(func=cpu_hotplug_online_command)

    text = f"""List of CPUs to online. {cpu_list_txt}."""
    subpars2.add_argument("--cpus", help=text)
    subpars2.add_argument("--cores", help=argparse.SUPPRESS)
    subpars2.add_argument("--packages", help=argparse.SUPPRESS)

    #
    # Create parser for the 'cpu-hotplug offline' command.
    #
    text = """Bring CPUs offline."""
    subpars2 = subparsers2.add_parser("offline", help=text, description=text)
    subpars2.set_defaults(func=cpu_hotplug_offline_command)

    text = f"""List of CPUs to offline. {cpu_list_txt}."""
    subpars2.add_argument("--cpus", help=text)
    text = """Same as '--cpus', but specifies list of cores."""
    subpars2.add_argument("--cores", help=text)
    text = """Same as '--cpus', but specifies list of packages."""
    subpars2.add_argument("--packages", help=text)
    text = """Offline only "sibling CPUs",  making sure there is only one logical CPU per core is
              left online. The sibling CPUs will be searched for among the CPUs selected with
              '--cpus', '--cores', and '--packages'. Therefore, specifying '--cpus all --siblings'
              will effectively disable hyper-threading on Intel CPUs."""
    subpars2.add_argument("--siblings", action="store_true", help=text)

    #
    # Create parser for the 'cstates' command.
    #
    text = "CPU C-state commands."
    descr = """Various commands related to CPU C-states."""
    subpars = subparsers.add_parser("cstates", help=text, description=descr)
    subparsers2 = subpars.add_subparsers(title="further sub-commands")
    subparsers2.required = True

    cst_list_text = """C-states should be specified by name (e.g., 'C1'). Use 'all' to specify all
                       the available Linux C-states (this is the default). Note, there is a
                       difference between Linux C-states (e.g., 'C6') and hardware C-states (e.g.,
                       Core C6 or Package C6 on many Intel platforms). The former is what Linux can
                       request, and on Intel hardware this is usually about various 'mwait'
                       instruction hints. The latter are platform-specific hardware state, entered
                       upon a Linux request."""

    #
    # Create parser for the 'cstates info' command.
    #
    text = "Get CPU C-states information."
    descr = """Get information about C-states on specified CPUs. By default, prints all information
               for all CPUs. Remember, this is information about the C-states that Linux can
               request, they are not necessarily the same as the C-states supported by the
               underlying hardware."""
    subpars2 = subparsers2.add_parser("info", help=text, description=descr)
    subpars2.set_defaults(func=cstates_info_command)

    text = f"""List of CPUs to get information about. {cpu_list_dflt_txt}."""
    subpars2.add_argument("--cpus", help=text)

    text = f"""List of cores to get information about. {core_list_txt}."""
    subpars2.add_argument("--cores", help=text)

    text = f"""List of packages to get information about. {pkg_list_txt}."""
    subpars2.add_argument("--packages", help=text)

    text = f"""Comma-sepatated list of C-states to get information about (all C-states by default).
               {cst_list_text}."""
    subpars2.add_argument("--cstates", dest="csnames", help=text, default="default")

    for name, pinfo in CStates.PROPS.items():
        if pinfo["type"] == "bool":
            # This is a binary "on/off" type of features.
            text = "Get current setting for "
        else:
            text = "Get "

        option = f"--{name.replace('_', '-')}"
        name = Human.untitle(pinfo["name"])
        text += f"""{name}. {pinfo["help"]} This option has {pinfo["scope"]} scope."""

        subpars2.add_argument(option, action="store_true", help=text)
    #
    # Create parser for the 'cstates config' command.
    #
    text = "Configure C-states."
    descr = """Configure C-states on specified CPUs. All options can be used without a parameter,
               in which case the currently configured value(s) will be printed."""
    subpars2 = subparsers2.add_parser("config", help=text, description=descr)
    subpars2.set_defaults(func=cstates_config_command)

    text = f"""List of CPUs to configure. {cpu_list_dflt_txt}."""
    subpars2.add_argument("--cpus", help=text)

    text = f"""List of cores to configure. {core_list_txt}."""
    subpars2.add_argument("--cores", help=text)

    text = f"""List of packages to configure. {pkg_list_txt}."""
    subpars2.add_argument("--packages", help=text)

    text = f"""Comma-sepatated list of C-states to enable. {cst_list_text}."""
    subpars2.add_argument("--enable", metavar="CSTATES", action=ArgParse.OrderedArg, help=text,
                          nargs="?")

    text = """Similar to '--enable', but specifies the list of C-states to disable."""
    subpars2.add_argument("--disable", metavar="CSTATES", action=ArgParse.OrderedArg, help=text,
                          nargs="?")

    for name, pinfo in CStates.PROPS.items():
        if not pinfo["writable"]:
            continue

        kwargs = {}
        kwargs["default"] = argparse.SUPPRESS
        kwargs["nargs"] = "?"

        if pinfo["type"] == "bool":
            # This is a binary "on/off" type of features.
            text = "Enable or disable "
            choices = " Use \"on\" or \"off\"."
        else:
            text = "Set "
            choices = ""

        option = f"--{name.replace('_', '-')}"
        name = Human.untitle(pinfo["name"])
        text += f"""{name}. {pinfo["help"]}{choices} This option has {pinfo["scope"]} scope."""

        kwargs["help"] = text
        kwargs["action"] = ArgParse.OrderedArg
        subpars2.add_argument(option, **kwargs)

    #
    # Create parser for the 'pstates' command.
    #
    text = "P-state commands."
    descr = """Various commands related to P-states (CPU performance states)."""
    subpars = subparsers.add_parser("pstates", help=text, description=descr)
    subparsers2 = subpars.add_subparsers(title="further sub-commands")
    subparsers2.required = True

    #
    # Create parser for the 'pstates info' command.
    #
    text = "Get P-states information."
    descr = """Get P-states information for specified CPUs. By default, prints all information for
               all CPUs."""
    subpars2 = subparsers2.add_parser("info", help=text, description=descr)
    subpars2.set_defaults(func=pstates_info_command)

    text = f"""List of CPUs to get information about. {cpu_list_dflt_txt}."""
    subpars2.add_argument("--cpus", help=text)

    text = f"""List of cores to get information about. {core_list_txt}."""
    subpars2.add_argument("--cores", help=text)

    text = f"""List of packages to get information about. {pkg_list_txt}."""
    subpars2.add_argument("--packages", help=text)

    for name, pinfo in PStates.PROPS.items():
        if pinfo["type"] == "bool":
            # This is a binary "on/off" type of features.
            text = "Get current setting for "
        else:
            text = "Get "

        option = f"--{name.replace('_', '-')}"
        name = Human.untitle(pinfo["name"])
        text += f"""{name}. {pinfo["help"]} This option has {pinfo["scope"]} scope."""

        subpars2.add_argument(option, action="store_true", help=text)

    #
    # Create parser for the 'pstates config' command.
    #
    text = """Configure P-states."""
    descr = """Configure P-states on specified CPUs. All options can be used without a parameter,
               in which case the currently configured value(s) will be printed."""
    subpars2 = subparsers2.add_parser("config", help=text, description=descr)
    subpars2.set_defaults(func=pstates_config_command)

    text = f"""List of CPUs to configure P-States on. {cpu_list_dflt_txt}."""
    subpars2.add_argument("--cpus", help=text)

    text = f"""List of cores to configure P-States on. {core_list_txt}."""
    subpars2.add_argument("--cores", help=text)

    text = f"""List of packages to configure P-States on. {pkg_list_txt}."""
    subpars2.add_argument("--packages", help=text)

    freq_unit = """ The default unit is 'Hz', but 'kHz', 'MHz', and 'GHz' can also be used, for
                   example '900MHz'."""
    for name, pinfo in PStates.PROPS.items():
        if not pinfo.get("writable"):
            continue

        kwargs = {}
        kwargs["default"] = argparse.SUPPRESS
        kwargs["nargs"] = "?"

        if pinfo["type"] == "bool":
            # This is a binary "on/off" type of features.
            text = "Enable or disable "
            choices = " Use \"on\" or \"off\"."
        else:
            text = "Set "
            choices = ""

        if pinfo.get("unit") == "Hz":
            unit = freq_unit
        else:
            unit = ""

        option = f"--{name.replace('_', '-')}"
        name = Human.untitle(pinfo["name"])
        text += f"""{name}. {pinfo["help"]}{choices}{unit} This option has {pinfo["scope"]}
                    scope."""

        kwargs["help"] = text
        kwargs["action"] = ArgParse.OrderedArg
        subpars2.add_argument(option, **kwargs)

    #
    # Create parser for the 'aspm' command.
    #
    text = "PCI ASPM commands."
    descr = """Manage Active State Power Management configuration."""
    subpars = subparsers.add_parser("aspm", help=text, description=descr)
    subparsers2 = subpars.add_subparsers(title="further sub-commands")
    subparsers2.required = True

    text = "Get PCI ASPM information."
    descr = """Get information about current PCI ASPM configuration."""
    subpars2 = subparsers2.add_parser("info", help=text, description=descr)
    subpars2.set_defaults(func=aspm_info_command)

    text = descr = """Change PCI ASPM configuration."""
    subpars2 = subparsers2.add_parser("config", help=text, description=descr)
    subpars2.set_defaults(func=aspm_config_command)

    text = """the PCI ASPM policy to set, use "default" to set the Linux default policy."""
    subpars2.add_argument("--policy", nargs="?", help=text)

    if argcomplete:
        argcomplete.autocomplete(parser)

    return parser

def parse_arguments():
    """Parse input arguments."""

    parser = build_arguments_parser()
    args = parser.parse_args()

    return args

# pylint: disable=import-outside-toplevel

def cpu_hotplug_info_command(args, pman):
    """Implements the 'cpu-hotplug info' command."""

    from pepctool import _PepcCPUHotplug

    _PepcCPUHotplug.cpu_hotplug_info_command(args, pman)

def cpu_hotplug_online_command(args, pman):
    """Implements the 'cpu-hotplug online' command."""

    from pepctool import _PepcCPUHotplug

    _PepcCPUHotplug.cpu_hotplug_online_command(args, pman)

def cpu_hotplug_offline_command(args, pman):
    """Implements the 'cpu-hotplug offline' command."""

    from pepctool import _PepcCPUHotplug

    _PepcCPUHotplug.cpu_hotplug_offline_command(args, pman)

def cstates_info_command(args, pman):
    """Implements the 'cstates info' command."""

    from pepctool import _PepcCStates

    _PepcCStates.cstates_info_command(args, pman)

def cstates_config_command(args, pman):
    """Implements the 'cstates config' command."""

    from pepctool import _PepcCStates

    _PepcCStates.cstates_config_command(args, pman)

def pstates_info_command(args, pman):
    """Implements the 'pstates info' command."""

    from pepctool import _PepcPStates

    _PepcPStates.pstates_info_command(args, pman)

def pstates_config_command(args, pman):
    """Implements the 'pstates info' command."""

    from pepctool import _PepcPStates

    _PepcPStates.pstates_config_command(args, pman)

def aspm_info_command(args, pman):
    """Implements the 'aspm info'. command"""

    from pepctool import _PepcASPM

    _PepcASPM.aspm_info_command(args, pman)

def aspm_config_command(args, pman):
    """Implements the 'aspm config' command."""

    from pepctool import _PepcASPM

    _PepcASPM.aspm_config_command(args, pman)

def main():
    """Script entry point."""

    try:
        args = parse_arguments()

        if not getattr(args, "func", None):
            LOG.error("please, run '%s -h' for help", OWN_NAME)
            return -1

        # pylint: disable=no-member
        if args.hostname == "localhost":
            args.username = args.privkey = args.timeout = None

        with ProcessManager.get_pman(args.hostname, username=args.username,
                                     privkeypath=args.privkey, timeout=args.timeout) as pman:
            args.func(args, pman)
    except KeyboardInterrupt:
        LOG.info("\nInterrupted, exiting")
        return -1
    except Error as err:
        LOG.error(err)
        return -1

    return 0

if __name__ == "__main__":
    sys.exit(main())<|MERGE_RESOLUTION|>--- conflicted
+++ resolved
@@ -28,11 +28,7 @@
 if sys.version_info < (3,7):
     raise SystemExit("Error: this tool requires python version 3.7 or higher")
 
-<<<<<<< HEAD
-VERSION = "1.3.4"
-=======
 VERSION = "1.3.5"
->>>>>>> 785e286a
 OWN_NAME = "pepc"
 
 LOG = logging.getLogger()

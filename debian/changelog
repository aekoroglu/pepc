<<<<<<< HEAD
=======
pepc (1.3.5) unstable; urgency=low

  * pepc: add per-property options to 'cstates info' and 'pstates info'.

 -- Artem Bityutskiy <artem.bityutskiy@intel.com>  Wed, 25 May 2022 16:45:39 +0300

>>>>>>> 785e286a
pepc (1.3.4) unstable; urgency=low

  * pepc cstates config: fix "bad C-state name" failures.
  * pepc: improve error message if sub-command was not specified.

 -- Artem Bityutskiy <artem.bityutskiy@intel.com>  Fri, 08 Apr 2022 15:47:31 +0300

pepc (1.3.3) unstable; urgency=low

  * pepc cstates config --pkg-cstate-limit: fix failures on some systems.

 -- Artem Bityutskiy <artem.bityutskiy@intel.com>  Fri, 08 Apr 2022 15:47:31 +0300

pepc (1.3.2) unstable; urgency=low

  * pepc cstates config --epp <policy_name>: now fixed and works.
  * pepc: fix EPP support on Broadwell-based systems.

 -- Artem Bityutskiy <artem.bityutskiy@intel.com>  Thu, 07 Apr 2022 10:10:51 +0300

pepc (1.3.1) unstable; urgency=low

  * pepc: do not fail when used in 'dash'.
  * pepc: fix crash introduced in version 1.3.0.

 -- Artem Bityutskiy <artem.bityutskiy@intel.com>  Tue, 22 Mar 2022 14:45:41 +0200

pepc (1.3.0) unstable; urgency=low

  * pepc pstates: re-implemented.
  * pepc pstates: command-line options made consistent with 'pepc cstates'.
  * pepc cstates: added Alder Lake package C-state limits support.

 -- Artem Bityutskiy <artem.bityutskiy@intel.com>  Fri, 18 Mar 2022 11:30:09 +0200

pepc (1.2.4) unstable; urgency=low

  * pepc: fix 'pepc cstates config' crash in Ubuntu 20.04.3 LTS.

 -- Artem Bityutskiy <artem.bityutskiy@intel.com>  Tue, 01 Mar 2022 17:26:59 +0200

pepc (1.2.3) unstable; urgency=low

  * pepc: fix errors on remote systems not using 'intel_pstate' driver.

 -- Artem Bityutskiy <artem.bityutskiy@intel.com>  Sat, 19 Feb 2022 09:16:00 +0200

pepc (1.2.2) unstable; urgency=low

  * pepc: fix crash on systems for which there are no package C-states aliases.

 -- Artem Bityutskiy <artem.bityutskiy@intel.com>  Fri, 18 Feb 2022 10:45:28 +0200

pepc (1.2.1) unstable; urgency=low

  * pepc: fix case-sensitivity bugs.

 -- Artem Bityutskiy <artem.bityutskiy@intel.com>  Mon, 14 Feb 2022 11:17:11 +0200

pepc (1.2.0) unstable; urgency=low

  * Merge the 'cstate set' command into 'cstate config'.
  * Rename 'aspm set' command to 'aspm config'.
  * Improve C-states information printing.
  * Fixed '--cores' and '--packages' dependency for C-state commands.
  * Fix and improve CPU onlining/offlining.

 -- Artem Bityutskiy <artem.bityutskiy@intel.com>  Fri, 11 Feb 2022 13:10:24 +0200

pepc (1.1.4) unstable; urgency=high

  * pepc: fix file type markers in 'lsdir()', which fixes 'wult scan'.

 -- Artem Bityutskiy <artem.bityutskiy@intel.com>  Fri, 28 Jan 2022 13:41:53 +0200

pepc (1.1.3) unstable; urgency=high

  * pepc: python 3.8 crash fix.

 -- Artem Bityutskiy <artem.bityutskiy@intel.com>  Fri, 12 Nov 2021 15:45:28 +0200

pepc (1.1.2) unstable; urgency=low

  * pepc: speed-up the C-state validation, required for wult tool.

 -- Artem Bityutskiy <artem.bityutskiy@intel.com>  Fri, 12 Nov 2021 15:45:28 +0200

pepc (1.1.1) unstable; urgency=low

  * pepc: start tagging new releases, otherwise only very minor changes.

 -- Artem Bityutskiy <artem.bityutskiy@intel.com>  Wed, 03 Nov 2021 11:53:37 +0200

pepc (1.1.0) unstable; urgency=low

  * pepc: first release.

 -- Artem Bityutskiy <artem.bityutskiy@intel.com>  Fri, 29 Oct 2021 15:39:43 +0300<|MERGE_RESOLUTION|>--- conflicted
+++ resolved
@@ -1,12 +1,9 @@
-<<<<<<< HEAD
-=======
 pepc (1.3.5) unstable; urgency=low
 
   * pepc: add per-property options to 'cstates info' and 'pstates info'.
 
  -- Artem Bityutskiy <artem.bityutskiy@intel.com>  Wed, 25 May 2022 16:45:39 +0300
 
->>>>>>> 785e286a
 pepc (1.3.4) unstable; urgency=low
 
   * pepc cstates config: fix "bad C-state name" failures.
